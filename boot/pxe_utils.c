--- conflicted
+++ resolved
@@ -587,7 +587,12 @@
 		char *fdtfilefree = NULL;
 
 		if (label->fdt) {
-			fdtfile = label->fdt;
+			if (IS_ENABLED(CONFIG_SUPPORT_PASSING_ATAGS)) {
+				if (strcmp("-", label->fdt))
+					fdtfile = label->fdt;
+			} else {
+				fdtfile = label->fdt;
+			}
 		} else if (label->fdtdir) {
 			fdtfilefree = calc_fdt_fname(label->fdtdir);
 			if (!fdtfilefree)
@@ -607,6 +612,11 @@
 					printf("Skipping %s for failure retrieving FDT\n",
 					       label->name);
 					return -ENOENT;
+				}
+
+				if (label->fdtdir) {
+					printf("Skipping fdtdir %s for failure retrieving dts\n",
+						label->fdtdir);
 				}
 			}
 
@@ -622,19 +632,31 @@
 		}
 	}
 
-	bmi.addr_fit = kernel_addr;
+	bmi.addr_img = kernel_addr;
 
 	if (initrd_addr_str)
 		bmi.conf_ramdisk = initrd_str;
 
-	if (!fdt_addr)
-		fdt_addr = env_get("fdt_addr");
+	if (!fdt_addr) {
+		if (IS_ENABLED(CONFIG_SUPPORT_PASSING_ATAGS)) {
+			if (strcmp("-", label->fdt))
+				fdt_addr = env_get("fdt_addr");
+		} else {
+			fdt_addr = env_get("fdt_addr");
+		}
+	}
 
 	kernel_addr_r = genimg_get_kernel_addr(kernel_addr);
 	buf = map_sysmem(kernel_addr_r, 0);
 
-	if (!fdt_addr && genimg_get_format(buf) != IMAGE_FORMAT_FIT)
-		fdt_addr = env_get("fdtcontroladdr");
+	if (!fdt_addr && genimg_get_format(buf) != IMAGE_FORMAT_FIT) {
+		if (IS_ENABLED(CONFIG_SUPPORT_PASSING_ATAGS)) {
+			if (strcmp("-", label->fdt))
+				fdt_addr = env_get("fdtcontroladdr");
+		} else {
+			fdt_addr = env_get("fdtcontroladdr");
+		}
+	}
 
 	bmi.conf_fdt = fdt_addr;
 
@@ -792,185 +814,8 @@
 		printf("append: %s\n", finalbootargs);
 	}
 
-<<<<<<< HEAD
-	/*
-	 * fdt usage is optional:
-	 * It handles the following scenarios.
-	 *
-	 * Scenario 1: If fdt_addr_r specified and "fdt" or "fdtdir" label is
-	 * defined in pxe file, retrieve fdt blob from server. Pass fdt_addr_r to
-	 * bootm, and adjust argc appropriately.
-	 *
-	 * If retrieve fails and no exact fdt blob is specified in pxe file with
-	 * "fdt" label, try Scenario 2.
-	 *
-	 * Scenario 2: If there is an fdt_addr specified, pass it along to
-	 * bootm, and adjust argc appropriately.
-	 *
-	 * Scenario 3: If there is an fdtcontroladdr specified, pass it along to
-	 * bootm, and adjust argc appropriately, unless the image type is fitImage.
-	 *
-	 * Scenario 4: fdt blob is not available.
-	 */
-	bootm_argv[3] = env_get("fdt_addr_r");
-
-	/* For FIT, the label can be identical to kernel one */
-	if (label->fdt && !strcmp(label->kernel_label, label->fdt)) {
-		bootm_argv[3] = kernel_addr;
-	/* if fdt label is defined then get fdt from server */
-	} else if (bootm_argv[3]) {
-		char *fdtfile = NULL;
-		char *fdtfilefree = NULL;
-
-		if (label->fdt) {
-			if (IS_ENABLED(CONFIG_SUPPORT_PASSING_ATAGS)) {
-				if (strcmp("-", label->fdt))
-					fdtfile = label->fdt;
-			} else {
-				fdtfile = label->fdt;
-			}
-		} else if (label->fdtdir) {
-			char *f1, *f2, *f3, *f4, *slash;
-
-			f1 = env_get("fdtfile");
-			if (f1) {
-				f2 = "";
-				f3 = "";
-				f4 = "";
-			} else {
-				/*
-				 * For complex cases where this code doesn't
-				 * generate the correct filename, the board
-				 * code should set $fdtfile during early boot,
-				 * or the boot scripts should set $fdtfile
-				 * before invoking "pxe" or "sysboot".
-				 */
-				f1 = env_get("soc");
-				f2 = "-";
-				f3 = env_get("board");
-				f4 = ".dtb";
-				if (!f1) {
-					f1 = "";
-					f2 = "";
-				}
-				if (!f3) {
-					f2 = "";
-					f3 = "";
-				}
-			}
-
-			len = strlen(label->fdtdir);
-			if (!len)
-				slash = "./";
-			else if (label->fdtdir[len - 1] != '/')
-				slash = "/";
-			else
-				slash = "";
-
-			len = strlen(label->fdtdir) + strlen(slash) +
-				strlen(f1) + strlen(f2) + strlen(f3) +
-				strlen(f4) + 1;
-			fdtfilefree = malloc(len);
-			if (!fdtfilefree) {
-				printf("malloc fail (FDT filename)\n");
-				goto cleanup;
-			}
-
-			snprintf(fdtfilefree, len, "%s%s%s%s%s%s",
-				 label->fdtdir, slash, f1, f2, f3, f4);
-			fdtfile = fdtfilefree;
-		}
-
-		if (fdtfile) {
-			int err = get_relfile_envaddr(ctx, fdtfile,
-						      "fdt_addr_r", NULL);
-
-			free(fdtfilefree);
-			if (err < 0) {
-				bootm_argv[3] = NULL;
-
-				if (label->fdt) {
-					printf("Skipping %s for failure retrieving FDT\n",
-					       label->name);
-					goto cleanup;
-				}
-
-				if (label->fdtdir) {
-					printf("Skipping fdtdir %s for failure retrieving dts\n",
-						label->fdtdir);
-				}
-			}
-
-			if (label->kaslrseed)
-				label_boot_kaslrseed();
-
-#ifdef CONFIG_OF_LIBFDT_OVERLAY
-			if (label->fdtoverlays)
-				label_boot_fdtoverlay(ctx, label);
-#endif
-		} else {
-			bootm_argv[3] = NULL;
-		}
-	}
-
-	bootm_argv[1] = kernel_addr;
-	zboot_argv[1] = kernel_addr;
-
-	if (initrd_addr_str) {
-		bootm_argv[2] = initrd_str;
-		bootm_argc = 3;
-
-		zboot_argv[3] = initrd_addr_str;
-		zboot_argv[4] = initrd_filesize;
-		zboot_argc = 5;
-	}
-
-	if (!bootm_argv[3]) {
-		if (IS_ENABLED(CONFIG_SUPPORT_PASSING_ATAGS)) {
-			if (strcmp("-", label->fdt))
-				bootm_argv[3] = env_get("fdt_addr");
-		} else {
-			bootm_argv[3] = env_get("fdt_addr");
-		}
-	}
-
-	kernel_addr_r = genimg_get_kernel_addr(kernel_addr);
-	buf = map_sysmem(kernel_addr_r, 0);
-
-	if (!bootm_argv[3] && genimg_get_format(buf) != IMAGE_FORMAT_FIT) {
-		if (IS_ENABLED(CONFIG_SUPPORT_PASSING_ATAGS)) {
-			if (strcmp("-", label->fdt))
-				bootm_argv[3] = env_get("fdtcontroladdr");
-		} else {
-			bootm_argv[3] = env_get("fdtcontroladdr");
-		}
-	}
-
-	if (bootm_argv[3]) {
-		if (!bootm_argv[2])
-			bootm_argv[2] = "-";
-		bootm_argc = 4;
-	}
-
-	/* Try bootm for legacy and FIT format image */
-	if (genimg_get_format(buf) != IMAGE_FORMAT_INVALID &&
-            IS_ENABLED(CONFIG_CMD_BOOTM))
-		do_bootm(ctx->cmdtp, 0, bootm_argc, bootm_argv);
-	/* Try booting an AArch64 Linux kernel image */
-	else if (IS_ENABLED(CONFIG_CMD_BOOTI))
-		do_booti(ctx->cmdtp, 0, bootm_argc, bootm_argv);
-	/* Try booting a Image */
-	else if (IS_ENABLED(CONFIG_CMD_BOOTZ))
-		do_bootz(ctx->cmdtp, 0, bootm_argc, bootm_argv);
-	/* Try booting an x86_64 Linux kernel image */
-	else if (IS_ENABLED(CONFIG_CMD_ZBOOT))
-		do_zboot_parent(ctx->cmdtp, 0, zboot_argc, zboot_argv, NULL);
-
-	unmap_sysmem(buf);
-=======
 	ret = label_run_boot(ctx, label, kernel_addr, initrd_str,
 			     initrd_addr_str, initrd_filesize);
->>>>>>> cf70f754
 
 cleanup:
 	free(fit_addr);
