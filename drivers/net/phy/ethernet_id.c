--- conflicted
+++ resolved
@@ -11,12 +11,8 @@
 #include <linux/delay.h>
 #include <asm/gpio.h>
 
-<<<<<<< HEAD
 struct phy_device *phy_connect_phy_id(struct mii_dev *bus, struct udevice *dev,
-				      int phyaddr, phy_interface_t interface)
-=======
-struct phy_device *phy_connect_phy_id(struct mii_dev *bus, struct udevice *dev)
->>>>>>> 0154e6de
+				      int phyaddr)
 {
 	struct phy_device *phydev;
 	struct ofnode_phandle_args phandle_args;
@@ -72,11 +68,7 @@
 	}
 
 	id =  vendor << 16 | device;
-<<<<<<< HEAD
-	phydev = phy_device_create(bus, phyaddr, id, false, interface);
-=======
-	phydev = phy_device_create(bus, 0, id, false);
->>>>>>> 0154e6de
+	phydev = phy_device_create(bus, phyaddr, id, false);
 	if (phydev)
 		phydev->node = node;
 
