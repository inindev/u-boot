if ARCH_K3

choice
	prompt "Texas Instruments' K3 based SoC select"
	optional

config SOC_K3_AM625
	bool "TI's K3 based AM625 SoC Family Support"

config SOC_K3_AM62A7
	bool "TI's K3 based AM62A7 SoC Family Support"

config SOC_K3_AM62P5
	bool "TI's K3 based AM62P5 SoC Family Support"

config SOC_K3_AM642
	bool "TI's K3 based AM642 SoC Family Support"

config SOC_K3_AM654
	bool "TI's K3 based AM654 SoC Family Support"

config SOC_K3_J721E
	bool "TI's K3 based J721E SoC Family Support"

config SOC_K3_J721S2
	bool "TI's K3 based J721S2 SoC Family Support"

config SOC_K3_J722S
	bool "TI's K3 based J722S SoC Family Support"

config SOC_K3_J784S4
	bool "TI's K3 based J784S4 SoC Family Support"

endchoice

if SOC_K3_J721E
config SOC_K3_J721E_J7200
	bool "TI's K3 based J7200 SoC variant Family Support"
endif

config SYS_SOC
	default "k3"

config SYS_K3_NON_SECURE_MSRAM_SIZE
	hex
	default 0x80000 if SOC_K3_AM654
	default 0x100000 if SOC_K3_J721E || SOC_K3_J721S2 || SOC_K3_J784S4
	default 0x1c0000 if SOC_K3_AM642
	default 0x3c000 if SOC_K3_AM625 || SOC_K3_AM62A7
	help
	  Describes the total size of the MCU or OCMC MSRAM present on
	  the SoC in use. This doesn't specify the total size of SPL as
	  ROM can use some part of this RAM. Once ROM gives control to
	  SPL then this complete size can be usable.

config SYS_K3_MAX_DOWNLODABLE_IMAGE_SIZE
	hex
	default 0x58000 if SOC_K3_AM654
	default 0xc0000 if SOC_K3_J721E || SOC_K3_J721S2 || SOC_K3_J784S4
	default 0x180000 if SOC_K3_AM642
	default 0x38000 if SOC_K3_AM625 || SOC_K3_AM62A7
	help
	  Describes the maximum size of the image that ROM can download
	  from any boot media.

config SYS_K3_MCU_SCRATCHPAD_BASE
	hex
	default 0x40280000 if SOC_K3_AM654
	default 0x41cff9fc if SOC_K3_J721E || SOC_K3_J721S2 || SOC_K3_J784S4
	help
	  Describes the base address of MCU Scratchpad RAM.

config SYS_K3_MCU_SCRATCHPAD_SIZE
	hex
	default 0x200 if SOC_K3_AM654
	default 0x200 if SOC_K3_J721E || SOC_K3_J721S2 || SOC_K3_J784S4
	help
	  Describes the size of MCU Scratchpad RAM.

config SYS_K3_BOOT_PARAM_TABLE_INDEX
	hex
	default 0x41c7fbfc if SOC_K3_AM654
	default 0x41cffbfc if SOC_K3_J721E
	default 0x41cfdbfc if SOC_K3_J721S2 || SOC_K3_J784S4
	default 0x701bebfc if SOC_K3_AM642
	default 0x43c3f290 if SOC_K3_AM625
	default 0x43c3f290 if SOC_K3_AM62A7 && CPU_V7R
	default 0x7000f290 if SOC_K3_AM62A7 && ARM64
	default 0x43c4f290 if SOC_K3_AM62P5
	default 0x43c7f290 if SOC_K3_J722S
	help
	  Address at which ROM stores the value which determines if SPL
	  is booted up by primary boot media or secondary boot media.

config SYS_K3_KEY
	string "Key used to generate x509 certificate"
	help
	  This option enables to provide a custom key that can be used for
	  generating x509 certificate for spl binary. If not needed leave
	  it blank so that a random key is generated and used.

config SYS_K3_BOOT_CORE_ID
	int
	default 16

config K3_EARLY_CONS
	bool "Activate to allow for an early console during SPL"
	depends on SPL
	help
	  Turn this option on to enable an early console functionality in SPL
	  before the main console is being brought up. This can be useful in
	  situations where the main console is dependent on System Firmware
	  (SYSFW) being up and running, which is usually not the case during
	  the very early stages of boot. Using this early console functionality
	  will allow for an alternate serial port to be used to support things
	  like UART-based boot and early diagnostic messages until the main
	  console is ready to get activated.

config K3_EARLY_CONS_IDX
	depends on K3_EARLY_CONS
	int "Index of serial device to use for SPL early console"
	default 1
	help
	  Use this option to set the index of the serial device to be used
	  for the early console during SPL execution.

config K3_ATF_LOAD_ADDR
	hex "Load address of ATF image"
	default 0x80000000 if (SOC_K3_AM625 || SOC_K3_AM62A7 || SOC_K3_AM62P5 || SOC_K3_J722S)
	default 0x70000000
	help
	  The load address for the ATF image. This value is used to build the
	  FIT image header that places ATF in memory where it will run.

config K3_OPTEE_LOAD_ADDR
	hex "Load address of OPTEE image"
	default 0x9e800000
	help
	  The load address for the OPTEE image. This value defaults to 0x9e800000
	  if not provided in the board defconfig file.

config K3_DM_FW
	bool "Separate DM firmware image"
	depends on CPU_V7R && !SOC_K3_AM642 && !SOC_K3_AM654 && !CLK_TI_SCI && !TI_SCI_POWER_DOMAIN
	default y
	help
	  Enabling this will indicate that the system has separate DM
	  and TIFS firmware images in place, instead of a single SYSFW
	  firmware. Due to DM being executed on the same core as R5 SPL
	  bootloader, it makes RM and PM services not being available
	  during R5 SPL execution time.

config K3_X509_SWRV
	int "SWRV for X509 certificate used for boot images"
	default 1
	help
	  SWRV for X509 certificate used for boot images

<<<<<<< HEAD
config NR_DRAM_BANKS
	default 2
=======
config K3_REMOTEPROC_R5F
	bool "Enable K3 Remoteproc driver for R5F"
	depends on ARM64
	imply REMOTEPROC_TI_K3_R5F
	default y if (SOC_K3_AM62A7 || SOC_K3_AM654 || SOC_K3_J721E || SOC_K3_J784S4 || SOC_K3_J721S2 || SOC_K3_J722S || SOC_K3_AM62P5 || SOC_K3_AM642)

config K3_REMOTEPROC_DSP
	bool "Enable K3 Remoteproc driver for DSP"
	depends on ARM64
	imply REMOTEPROC_TI_K3_DSP
	default y if (SOC_K3_AM62A7 || SOC_K3_J721E || SOC_K3_J784S4 || SOC_K3_J721S2 || SOC_K3_J722S)

config K3_REMOTEPROC_M4F
	bool "Enable K3 Remoteproc driver for M4F"
	depends on ARM64
	imply REMOTEPROC_TI_K3_M4F
	default y if (SOC_K3_AM625 || SOC_K3_AM642)

config K3_REMOTEPROC_PRU
	bool "Enable K3 Remoteproc driver for PRU"
	depends on ARM64
	imply REMOTEPROC_TI_PRU
	default y if (SOC_K3_AM642 || SOC_K3_AM654)
>>>>>>> d407c83f

if CPU_V7R
source "arch/arm/mach-k3/r5/Kconfig"
endif

source "arch/arm/mach-k3/am65x/Kconfig"
source "arch/arm/mach-k3/am64x/Kconfig"
source "arch/arm/mach-k3/am62x/Kconfig"
source "arch/arm/mach-k3/am62ax/Kconfig"
source "arch/arm/mach-k3/am62px/Kconfig"
source "arch/arm/mach-k3/j721e/Kconfig"
source "arch/arm/mach-k3/j721s2/Kconfig"
source "arch/arm/mach-k3/j722s/Kconfig"
source "arch/arm/mach-k3/j784s4/Kconfig"

endif<|MERGE_RESOLUTION|>--- conflicted
+++ resolved
@@ -156,10 +156,9 @@
 	help
 	  SWRV for X509 certificate used for boot images
 
-<<<<<<< HEAD
 config NR_DRAM_BANKS
 	default 2
-=======
+
 config K3_REMOTEPROC_R5F
 	bool "Enable K3 Remoteproc driver for R5F"
 	depends on ARM64
@@ -183,7 +182,6 @@
 	depends on ARM64
 	imply REMOTEPROC_TI_PRU
 	default y if (SOC_K3_AM642 || SOC_K3_AM654)
->>>>>>> d407c83f
 
 if CPU_V7R
 source "arch/arm/mach-k3/r5/Kconfig"
